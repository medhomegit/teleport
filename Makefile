--- conflicted
+++ resolved
@@ -422,17 +422,12 @@
 test-go: PACKAGES := $(shell go list ./... | grep -v integration)
 test-go: CHAOS_FOLDERS := $(shell find . -type f -name '*chaos*.go' -not -path '*/vendor/*' | xargs dirname | uniq)
 test-go: $(VERSRC)
-<<<<<<< HEAD
-	$(CGOFLAG) go test -cover -json -tags "$(PAM_TAG) $(FIPS_TAG) $(BPF_TAG) $(ROLETESTER_TAG)" $(PACKAGES) $(FLAGS) $(ADDFLAGS) \
+	$(CGOFLAG) go test -p 4 -cover -json -tags "$(PAM_TAG) $(FIPS_TAG) $(BPF_TAG) $(ROLETESTER_TAG)" $(PACKAGES) $(FLAGS) $(ADDFLAGS) \
 		| tee tests-unit.json \
 		| go run build.assets/render-tests/main.go
-	$(CGOFLAG) go test -cover -json -tags "$(PAM_TAG) $(FIPS_TAG) $(BPF_TAG) $(ROLETESTER_TAG)" -test.run=TestChaos $(CHAOS_FOLDERS) -cover \
+	$(CGOFLAG) go test -p 4 -cover -json -tags "$(PAM_TAG) $(FIPS_TAG) $(BPF_TAG) $(ROLETESTER_TAG)" -test.run=TestChaos $(CHAOS_FOLDERS) -cover \
 		| tee -a tests-unit.json \
 		| go run build.assets/render-tests/main.go
-=======
-	$(CGOFLAG) go test -p 4 -tags "$(PAM_TAG) $(FIPS_TAG) $(BPF_TAG) $(ROLETESTER_TAG)" $(PACKAGES) $(FLAGS) $(ADDFLAGS)
-	$(CGOFLAG) go test -p 4 -tags "$(PAM_TAG) $(FIPS_TAG) $(BPF_TAG) $(ROLETESTER_TAG)" -test.run=TestChaos $(CHAOS_FOLDERS) -cover
->>>>>>> cf162af6
 
 #
 # Runs all Go tests except integration and chaos, called by CI/CD.
@@ -443,7 +438,7 @@
 test-go-root: FLAGS ?= '-race'
 test-go-root: PACKAGES := $(shell go list $(ADDFLAGS) ./... | grep -v integration)
 test-go-root: $(VERSRC)
-	$(CGOFLAG) go test -p 4 -run "$(UNIT_ROOT_REGEX)" -tags "$(PAM_TAG) $(FIPS_TAG) $(BPF_TAG) $(ROLETESTER_TAG)" $(PACKAGES) $(FLAGS) $(ADDFLAGS)
+	$(CGOFLAG) go test -run "$(UNIT_ROOT_REGEX)" -tags "$(PAM_TAG) $(FIPS_TAG) $(BPF_TAG) $(ROLETESTER_TAG)" $(PACKAGES) $(FLAGS) $(ADDFLAGS)
 
 # Runs API Go tests. These have to be run separately as the package name is different.
 #
@@ -452,7 +447,7 @@
 test-api: FLAGS ?= '-race'
 test-api: PACKAGES := $(shell cd api && go list ./...)
 test-api: $(VERSRC)
-	$(CGOFLAG) go test -p 4 -tags "$(PAM_TAG) $(FIPS_TAG) $(BPF_TAG) $(ROLETESTER_TAG)" $(PACKAGES) $(FLAGS) $(ADDFLAGS)
+	$(CGOFLAG) go test -tags "$(PAM_TAG) $(FIPS_TAG) $(BPF_TAG) $(ROLETESTER_TAG)" $(PACKAGES) $(FLAGS) $(ADDFLAGS)
 
 # Find and run all shell script unit tests (using https://github.com/bats-core/bats-core)
 .PHONY: test-sh
@@ -473,7 +468,7 @@
 integration: PACKAGES := $(shell go list ./... | grep integration)
 integration:
 	@echo KUBECONFIG is: $(KUBECONFIG), TEST_KUBE: $(TEST_KUBE)
-	$(CGOFLAG) go test -p 4 -tags "$(PAM_TAG) $(FIPS_TAG) $(BPF_TAG) $(ROLETESTER_TAG)" $(PACKAGES) $(FLAGS)
+	$(CGOFLAG) go test -tags "$(PAM_TAG) $(FIPS_TAG) $(BPF_TAG) $(ROLETESTER_TAG)" $(PACKAGES) $(FLAGS)
 
 #
 # Integration tests which need to be run as root in order to complete successfully
@@ -484,7 +479,7 @@
 integration-root: FLAGS ?= -v -race
 integration-root: PACKAGES := $(shell go list ./... | grep integration)
 integration-root:
-	$(CGOFLAG) go test -p 4 -run "$(INTEGRATION_ROOT_REGEX)" $(PACKAGES) $(FLAGS)
+	$(CGOFLAG) go test -run "$(INTEGRATION_ROOT_REGEX)" $(PACKAGES) $(FLAGS)
 
 #
 # Lint the Go code.
